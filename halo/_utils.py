# -*- coding: utf-8 -*-
"""Utilities for Halo library.
"""
import codecs
import platform
import six
<<<<<<< HEAD
import sys
try:
    from shutil import get_terminal_size
except ImportError:
    from backports.shutil_get_terminal_size import get_terminal_size

=======

from colorama import init
from shutil import get_terminal_size
>>>>>>> b76fa94a
from termcolor import colored


wrap_stream_for_win = None

if sys.platform.startswith("win"):
    try:
        import colorama
    except ImportError:
        pass
    else:
        def wrap_stream_for_win(stream):  # pylint: disable=function-redefined
            return colorama.AnsiToWin32(stream, autoreset=True).stream


def is_supported():
    """Check whether operating system supports main symbols or not.

    Returns
    -------
    boolean
        Whether operating system supports main symbols or not
    """

    os_arch = platform.system()

    if os_arch != 'Windows':
        return True

    return False


def get_environment():
    """Get the environment in which halo is running

    Returns
    -------
    str
        Environment name
    """
    try:
        from IPython import get_ipython
    except ImportError:
        return 'terminal'

    try:
        shell = get_ipython().__class__.__name__

        if shell == 'ZMQInteractiveShell':  # Jupyter notebook or qtconsole
            return 'jupyter'
        elif shell == 'TerminalInteractiveShell':  # Terminal running IPython
            return 'ipython'
        else:
            return 'terminal'  # Other type (?)

    except NameError:
        return 'terminal'


def colored_frame(frame, color):
    """Color the frame with given color and returns.

    Parameters
    ----------
    frame : str
        Frame to be colored
    color : str
        Color to be applied

    Returns
    -------
    str
        Colored frame
    """
    return colored(frame, color, attrs=['bold'])


def is_text_type(text):
    """Check if given parameter is a string or not

    Parameters
    ----------
    text : *
        Parameter to be checked for text type

    Returns
    -------
    bool
        Whether parameter is a string or not
    """
    if isinstance(text, six.text_type) or isinstance(text, six.string_types):
        return True

    return False


def decode_utf_8_text(text):
    """Decode the text from utf-8 format

    Parameters
    ----------
    text : str
        String to be decoded

    Returns
    -------
    str
        Decoded string
    """
    try:
        return codecs.decode(text, 'utf-8')
    except (TypeError, ValueError):
        return text


def encode_utf_8_text(text):
    """Encodes the text to utf-8 format

    Parameters
    ----------
    text : str
        String to be encoded

    Returns
    -------
    str
        Encoded string
    """
    try:
        return codecs.encode(text, 'utf-8', 'ignore')
    except (TypeError, ValueError):
        return text


def get_terminal_columns():
    """Determine the amount of available columns in the terminal

    Returns
    -------
    int
        Terminal width
    """
    terminal_size = get_terminal_size()

    # If column size is 0 either we are not connected
    # to a terminal or something else went wrong. Fallback to 80.
    if terminal_size.columns == 0:
        return 80
    else:
        return terminal_size.columns<|MERGE_RESOLUTION|>--- conflicted
+++ resolved
@@ -4,18 +4,10 @@
 import codecs
 import platform
 import six
-<<<<<<< HEAD
 import sys
-try:
-    from shutil import get_terminal_size
-except ImportError:
-    from backports.shutil_get_terminal_size import get_terminal_size
-
-=======
 
 from colorama import init
 from shutil import get_terminal_size
->>>>>>> b76fa94a
 from termcolor import colored
 
 
