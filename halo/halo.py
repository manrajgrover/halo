# -*- coding: utf-8 -*-
# pylint: disable=unsubscriptable-object
"""Beautiful terminal spinners in Python.
"""
from __future__ import unicode_literals, absolute_import, print_function

import sys
import threading
import cursor
import time
import logging

from spinners.spinners import Spinners
from log_symbols.symbols import LogSymbols
from halo._utils import is_supported, colored_frame, is_text_type, decode_utf_8_text

logging.basicConfig(
    level=logging.DEBUG,
    format="%(asctime)s:%(levelname)s:%(message)s"
)


class Halo(object):

    """Halo library.

    Attributes
    ----------
    CLEAR_LINE : str
        Code to clear the line
    """

    CLEAR_LINE = '\033[K'

    def __init__(self, text='', color='cyan', spinner=None, interval=-1, enabled=True, stream=None):
        """Constructs the Halo object.

        Parameters
        ----------
        text : str, optional
            Text to display.
        color : str, optional
            Color of the text to display.
        spinner : str|dict, optional
            Spinner dict|str.
        interval : integer, optional
            Interval between each frame of the spinner.
        enabled : boolean, optional
            Spinner enabled or not.
        stream : io, optional
            Output.
        """

        self._spinner = self._get_spinner(spinner)

        if interval == -1:
            self._interval = self._spinner['interval']

        self._text = text
        self._color = color

        if not stream:
            stream = sys.stdout

        self._stream = stream
        self._frame_index = 0
        self._spinner_thread = None
        self._stop_spinner = None
        self._spinner_id = None
<<<<<<< HEAD
        self._enabled = self._options['enabled']  # Need to check for stream

    def __enter__(self):
        """Starts the spinner on a separate thread. For use in context managers.

        Returns
        -------
        self
        """
        return self.start()

    def __exit__(self, type, value, traceback):
        self.stop()
=======
        self._enabled = enabled # Need to check for stream
>>>>>>> 2d291bc3

    @property
    def spinner(self):
        """Getter for spinner property.

        Returns
        -------
        dict
            spinner value
        """
        return self._spinner

    @spinner.setter
    def spinner(self, spinner=None):
        """Setter for spinner property.

        Parameters
        ----------
        spinner : dict, str
            Defines the spinner value with frame and interval
        """

        self._spinner = self._get_spinner(spinner)
        self._frame_index = 0

    @property
    def text(self):
        """Getter for text property.

        Returns
        -------
        str
            text value
        """
        return self._text

    @text.setter
    def text(self, text):
        """Setter for text property.

        Parameters
        ----------
        text : str
            Defines the text value for spinner
        """
        self._text = text

    @property
    def color(self):
        """Getter for color property.

        Returns
        -------
        str
            color value
        """
        return self._color

    @color.setter
    def color(self, color):
        """Setter for color property.

        Parameters
        ----------
        color : str
            Defines the color value for spinner
        """
        self._color = color

    @property
    def spinner_id(self):
        """Getter for spinner id

        Returns
        -------
        str
            spinner id value
        """
        return self._spinner_id

    def _get_spinner(self, spinner):
        """Extracts spinner value from options and returns value
        containing spinner frames and interval, defaults to 'dots' spinner.

        Parameters
        ----------
        spinner : dict, str
            Contains spinner value or type of spinner to be used

        Returns
        -------
        dict
            Contains frames and interval defining spinner
        """
        default_spinner = Spinners['dots'].value

        if is_supported():
            if spinner:
                if type(spinner) == dict:
                    return spinner
                elif is_text_type(spinner) and spinner in Spinners.__members__:
                    return Spinners[spinner].value
        else:
            return Spinners['line'].value

        return default_spinner

    def clear(self):
        """Clears the line and returns cursor to the start.
        of line

        Returns
        -------
        self
        """
        if not self._enabled:
            return self

        self._stream.write('\r')
        self._stream.write(self.CLEAR_LINE)

        return self

    def _render_frame(self):
        """Renders the frame on the line after clearing it.
        """
        frame = self.frame()
        output = '\r{0}'.format(frame)
        self.clear()
        self._stream.write(output)

    def render(self):
        """Runs the render until thread flag is set.

        Returns
        -------
        self
        """
        while not self._stop_spinner.is_set():
            self._render_frame()
            time.sleep(0.001 * self._interval)

        return self

    def frame(self):
        """Builds and returns the frame to be rendered

        Returns
        -------
        self
        """
        frames = self._spinner['frames']
        frame = frames[self._frame_index]

        if self._color:
            frame = colored_frame(frame, self._color)

        self._frame_index += 1
        self._frame_index = self._frame_index % len(frames)

        return frame + ' ' + self._text

    def start(self, text=None):
        """Starts the spinner on a separate thread.

        Parameters
        ----------
        text : None, optional
            Text to be used alongside spinner

        Returns
        -------
        self
        """
        if text is not None:
            self._text = text

        if not self._enabled or self._spinner_id is not None:
            return self

        if self._stream.isatty():
            cursor.hide()

        self._stop_spinner = threading.Event()
        self._spinner_thread = threading.Thread(target=self.render)
        self._spinner_thread.setDaemon(True)
        self._render_frame()
        self._spinner_id = self._spinner_thread.name
        self._spinner_thread.start()

        return self

    def stop(self):
        """Stops the spinner and clears the line.

        Returns
        -------
        self
        """
        if not self._enabled:
            return self

        if self._spinner_thread:
            self._stop_spinner.set()
            self._spinner_thread.join()

        self._frame_index = 0
        self._spinner_id = None
        self.clear()

        if self._stream.isatty():
            cursor.show()

        return self

    def succeed(self, text=None):
        """Shows and persists success symbol and text and exits.

        Parameters
        ----------
        text : None, optional
            Text to be shown alongside success symbol.

        Returns
        -------
        self
        """
        return self.stop_and_persist({'symbol': LogSymbols.SUCCESS.value, 'text': text})

    def fail(self, text=None):
        """Shows and persists fail symbol and text and exits.

        Parameters
        ----------
        text : None, optional
            Text to be shown alongside fail symbol.

        Returns
        -------
        self
        """
        return self.stop_and_persist({'symbol': LogSymbols.ERROR.value, 'text': text})

    def warn(self, text=None):
        """Shows and persists warn symbol and text and exits.

        Parameters
        ----------
        text : None, optional
            Text to be shown alongside warn symbol.

        Returns
        -------
        self
        """
        return self.stop_and_persist({'symbol': LogSymbols.WARNING.value, 'text': text})

    def info(self, text=None):
        """Shows and persists info symbol and text and exits.

        Parameters
        ----------
        text : None, optional
            Text to be shown alongside info symbol.

        Returns
        -------
        self
        """
        return self.stop_and_persist({'symbol': LogSymbols.INFO.value, 'text': text})

    def stop_and_persist(self, options={}):
        """Stops the spinner and persists the final frame to be shown.

        Parameters
        ----------
        options : dict, optional
            Contains frame and interval for final frame

        Returns
        -------
        self

        Raises
        ------
        TypeError
            If options is not dictionary
        """
        if type(options) is not dict:
            raise TypeError('Options passed must be a dictionary')

        if 'symbol' in options and options['symbol'] is not None:
            symbol = decode_utf_8_text(options['symbol'])
        else:
            symbol = ' '

        if 'text' in options and options['text'] is not None:
            text = decode_utf_8_text(options['text'])
        else:
            text = self._text

        self.stop()

        output = u'{0} {1}\n'.format(symbol, text)
        self._stream.write(output)

        return self<|MERGE_RESOLUTION|>--- conflicted
+++ resolved
@@ -67,8 +67,7 @@
         self._spinner_thread = None
         self._stop_spinner = None
         self._spinner_id = None
-<<<<<<< HEAD
-        self._enabled = self._options['enabled']  # Need to check for stream
+        self._enabled = enabled # Need to check for stream
 
     def __enter__(self):
         """Starts the spinner on a separate thread. For use in context managers.
@@ -80,10 +79,13 @@
         return self.start()
 
     def __exit__(self, type, value, traceback):
+        """Stops the spinner. For use in context managers.
+
+        Returns
+        -------
+        None
+        """
         self.stop()
-=======
-        self._enabled = enabled # Need to check for stream
->>>>>>> 2d291bc3
 
     @property
     def spinner(self):
