# -*- coding: utf-8 -*-
# pylint: disable=unsubscriptable-object
"""Beautiful terminal spinners in Python.
"""
from __future__ import unicode_literals, absolute_import, print_function

import sys
import threading
import time
import functools

import cursor
from spinners.spinners import Spinners
from log_symbols.symbols import LogSymbols

from halo._utils import is_supported, colored_frame, is_text_type, decode_utf_8_text


class Halo(object):

    """Halo library.

    Attributes
    ----------
    CLEAR_LINE : str
        Code to clear the line
    """

    CLEAR_LINE = '\033[K'

    def __init__(self, text='', color='cyan', spinner=None, interval=-1, enabled=True, stream=None):
        """Constructs the Halo object.

        Parameters
        ----------
        text : str, optional
            Text to display.
        color : str, optional
            Color of the text to display.
        spinner : str|dict, optional
            Spinner dict|str.
        interval : integer, optional
            Interval between each frame of the spinner.
        enabled : boolean, optional
            Spinner enabled or not.
        stream : io, optional
            Output.
        """
<<<<<<< HEAD
        if is_text_type(options):
            text = options
            options = {}
            options['text'] = text

        self._spinner = self._get_spinner(options)

        self._options = {
            'interval': self._spinner['interval'],
            'text': '',
            'color': 'cyan',
            'enabled': True,
            'stream': sys.stdout
        }

        self._options.update(options)

        self._interval = self._options['interval']
        self._text = self._options['text'].strip()
        self._color = self._options['color']
        self._stream = self._options['stream']
=======

        self._spinner = self._get_spinner(spinner)

        if interval == -1:
            self._interval = self._spinner['interval']

        self._text = text
        self._color = color

        if not stream:
            stream = sys.stdout

        self._stream = stream
>>>>>>> e7bb3654
        self._frame_index = 0
        self._spinner_thread = None
        self._stop_spinner = None
        self._spinner_id = None
        self._enabled = enabled # Need to check for stream

    def __enter__(self):
        """Starts the spinner on a separate thread. For use in context managers.

        Returns
        -------
        self
        """
        return self.start()

    def __exit__(self, type, value, traceback):
        """Stops the spinner. For use in context managers.

        Returns
        -------
        None
        """
        self.stop()

    def __call__(self, f):
        """Allow the Halo object to be used as a regular function decorator."""
        @functools.wraps(f)
        def wrapped(*args, **kwargs):
            with self:
                return f(*args, **kwargs)

        return wrapped

    @property
    def spinner(self):
        """Getter for spinner property.

        Returns
        -------
        dict
            spinner value
        """
        return self._spinner

    @spinner.setter
    def spinner(self, spinner=None):
        """Setter for spinner property.

        Parameters
        ----------
        spinner : dict, str
            Defines the spinner value with frame and interval
        """

        self._spinner = self._get_spinner(spinner)
        self._frame_index = 0

    @property
    def text(self):
        """Getter for text property.

        Returns
        -------
        str
            text value
        """
        return self._text

    @text.setter
    def text(self, text):
        """Setter for text property.

        Parameters
        ----------
        text : str
            Defines the text value for spinner
        """
        self._text = text

    @property
    def color(self):
        """Getter for color property.

        Returns
        -------
        str
            color value
        """
        return self._color

    @color.setter
    def color(self, color):
        """Setter for color property.

        Parameters
        ----------
        color : str
            Defines the color value for spinner
        """
        self._color = color

    @property
    def spinner_id(self):
        """Getter for spinner id

        Returns
        -------
        str
            spinner id value
        """
        return self._spinner_id

    def _get_spinner(self, spinner):
        """Extracts spinner value from options and returns value
        containing spinner frames and interval, defaults to 'dots' spinner.

        Parameters
        ----------
        spinner : dict, str
            Contains spinner value or type of spinner to be used

        Returns
        -------
        dict
            Contains frames and interval defining spinner
        """
        default_spinner = Spinners['dots'].value

        if is_supported():
            if spinner:
                if type(spinner) == dict:
                    return spinner
                elif is_text_type(spinner) and spinner in Spinners.__members__:
                    return Spinners[spinner].value
        else:
            return Spinners['line'].value

        return default_spinner

    def clear(self):
        """Clears the line and returns cursor to the start.
        of line

        Returns
        -------
        self
        """
        if not self._enabled:
            return self

        self._stream.write('\r')
        self._stream.write(self.CLEAR_LINE)

        return self

    def _render_frame(self):
        """Renders the frame on the line after clearing it.
        """
        frame = self.frame()
        output = '\r{0}'.format(frame)
        self.clear()
        self._stream.write(output)

    def render(self):
        """Runs the render until thread flag is set.

        Returns
        -------
        self
        """
        while not self._stop_spinner.is_set():
            self._render_frame()
            time.sleep(0.001 * self._interval)

        return self

    def frame(self):
        """Builds and returns the frame to be rendered

        Returns
        -------
        self
        """
        frames = self._spinner['frames']
        frame = frames[self._frame_index]

        if self._color:
            frame = colored_frame(frame, self._color)

        self._frame_index += 1
        self._frame_index = self._frame_index % len(frames)

        return frame + ' ' + self._text

    def start(self, text=None):
        """Starts the spinner on a separate thread.

        Parameters
        ----------
        text : None, optional
            Text to be used alongside spinner

        Returns
        -------
        self
        """
        if text is not None:
            self._text = text

        if not self._enabled or self._spinner_id is not None:
            return self

        if self._stream.isatty():
            cursor.hide()

        self._stop_spinner = threading.Event()
        self._spinner_thread = threading.Thread(target=self.render)
        self._spinner_thread.setDaemon(True)
        self._render_frame()
        self._spinner_id = self._spinner_thread.name
        self._spinner_thread.start()

        return self

    def stop(self):
        """Stops the spinner and clears the line.

        Returns
        -------
        self
        """
        if not self._enabled:
            return self

        if self._spinner_thread:
            self._stop_spinner.set()
            self._spinner_thread.join()

        self._frame_index = 0
        self._spinner_id = None
        self.clear()

        if self._stream.isatty():
            cursor.show()

        return self

    def succeed(self, text=None):
        """Shows and persists success symbol and text and exits.

        Parameters
        ----------
        text : None, optional
            Text to be shown alongside success symbol.

        Returns
        -------
        self
        """
        return self.stop_and_persist({'symbol': LogSymbols.SUCCESS.value, 'text': text})

    def fail(self, text=None):
        """Shows and persists fail symbol and text and exits.

        Parameters
        ----------
        text : None, optional
            Text to be shown alongside fail symbol.

        Returns
        -------
        self
        """
        return self.stop_and_persist({'symbol': LogSymbols.ERROR.value, 'text': text})

    def warn(self, text=None):
        """Shows and persists warn symbol and text and exits.

        Parameters
        ----------
        text : None, optional
            Text to be shown alongside warn symbol.

        Returns
        -------
        self
        """
        return self.stop_and_persist({'symbol': LogSymbols.WARNING.value, 'text': text})

    def info(self, text=None):
        """Shows and persists info symbol and text and exits.

        Parameters
        ----------
        text : None, optional
            Text to be shown alongside info symbol.

        Returns
        -------
        self
        """
        return self.stop_and_persist({'symbol': LogSymbols.INFO.value, 'text': text})

    def stop_and_persist(self, options={}):
        """Stops the spinner and persists the final frame to be shown.

        Parameters
        ----------
        options : dict, optional
            Contains frame and interval for final frame

        Returns
        -------
        self

        Raises
        ------
        TypeError
            If options is not dictionary
        """
        if type(options) is not dict:
            raise TypeError('Options passed must be a dictionary')

        if 'symbol' in options and options['symbol'] is not None:
            symbol = decode_utf_8_text(options['symbol'])
        else:
            symbol = ' '

        if 'text' in options and options['text'] is not None:
            text = decode_utf_8_text(options['text'])
        else:
            text = self._text

        self.stop()

        output = u'{0} {1}\n'.format(symbol, text)
        self._stream.write(output)

        return self<|MERGE_RESOLUTION|>--- conflicted
+++ resolved
@@ -19,7 +19,6 @@
 class Halo(object):
 
     """Halo library.
-
     Attributes
     ----------
     CLEAR_LINE : str
@@ -30,7 +29,6 @@
 
     def __init__(self, text='', color='cyan', spinner=None, interval=-1, enabled=True, stream=None):
         """Constructs the Halo object.
-
         Parameters
         ----------
         text : str, optional
@@ -46,29 +44,6 @@
         stream : io, optional
             Output.
         """
-<<<<<<< HEAD
-        if is_text_type(options):
-            text = options
-            options = {}
-            options['text'] = text
-
-        self._spinner = self._get_spinner(options)
-
-        self._options = {
-            'interval': self._spinner['interval'],
-            'text': '',
-            'color': 'cyan',
-            'enabled': True,
-            'stream': sys.stdout
-        }
-
-        self._options.update(options)
-
-        self._interval = self._options['interval']
-        self._text = self._options['text'].strip()
-        self._color = self._options['color']
-        self._stream = self._options['stream']
-=======
 
         self._spinner = self._get_spinner(spinner)
 
@@ -82,7 +57,6 @@
             stream = sys.stdout
 
         self._stream = stream
->>>>>>> e7bb3654
         self._frame_index = 0
         self._spinner_thread = None
         self._stop_spinner = None
@@ -91,7 +65,6 @@
 
     def __enter__(self):
         """Starts the spinner on a separate thread. For use in context managers.
-
         Returns
         -------
         self
@@ -100,7 +73,6 @@
 
     def __exit__(self, type, value, traceback):
         """Stops the spinner. For use in context managers.
-
         Returns
         -------
         None
@@ -119,7 +91,6 @@
     @property
     def spinner(self):
         """Getter for spinner property.
-
         Returns
         -------
         dict
@@ -130,7 +101,6 @@
     @spinner.setter
     def spinner(self, spinner=None):
         """Setter for spinner property.
-
         Parameters
         ----------
         spinner : dict, str
@@ -143,7 +113,6 @@
     @property
     def text(self):
         """Getter for text property.
-
         Returns
         -------
         str
@@ -154,7 +123,6 @@
     @text.setter
     def text(self, text):
         """Setter for text property.
-
         Parameters
         ----------
         text : str
@@ -165,7 +133,6 @@
     @property
     def color(self):
         """Getter for color property.
-
         Returns
         -------
         str
@@ -176,7 +143,6 @@
     @color.setter
     def color(self, color):
         """Setter for color property.
-
         Parameters
         ----------
         color : str
@@ -187,7 +153,6 @@
     @property
     def spinner_id(self):
         """Getter for spinner id
-
         Returns
         -------
         str
@@ -198,12 +163,10 @@
     def _get_spinner(self, spinner):
         """Extracts spinner value from options and returns value
         containing spinner frames and interval, defaults to 'dots' spinner.
-
         Parameters
         ----------
         spinner : dict, str
             Contains spinner value or type of spinner to be used
-
         Returns
         -------
         dict
@@ -225,7 +188,6 @@
     def clear(self):
         """Clears the line and returns cursor to the start.
         of line
-
         Returns
         -------
         self
@@ -248,7 +210,6 @@
 
     def render(self):
         """Runs the render until thread flag is set.
-
         Returns
         -------
         self
@@ -261,7 +222,6 @@
 
     def frame(self):
         """Builds and returns the frame to be rendered
-
         Returns
         -------
         self
@@ -279,12 +239,10 @@
 
     def start(self, text=None):
         """Starts the spinner on a separate thread.
-
         Parameters
         ----------
         text : None, optional
             Text to be used alongside spinner
-
         Returns
         -------
         self
@@ -309,7 +267,6 @@
 
     def stop(self):
         """Stops the spinner and clears the line.
-
         Returns
         -------
         self
@@ -332,12 +289,10 @@
 
     def succeed(self, text=None):
         """Shows and persists success symbol and text and exits.
-
         Parameters
         ----------
         text : None, optional
             Text to be shown alongside success symbol.
-
         Returns
         -------
         self
@@ -346,12 +301,10 @@
 
     def fail(self, text=None):
         """Shows and persists fail symbol and text and exits.
-
         Parameters
         ----------
         text : None, optional
             Text to be shown alongside fail symbol.
-
         Returns
         -------
         self
@@ -360,12 +313,10 @@
 
     def warn(self, text=None):
         """Shows and persists warn symbol and text and exits.
-
         Parameters
         ----------
         text : None, optional
             Text to be shown alongside warn symbol.
-
         Returns
         -------
         self
@@ -374,12 +325,10 @@
 
     def info(self, text=None):
         """Shows and persists info symbol and text and exits.
-
         Parameters
         ----------
         text : None, optional
             Text to be shown alongside info symbol.
-
         Returns
         -------
         self
@@ -388,16 +337,13 @@
 
     def stop_and_persist(self, options={}):
         """Stops the spinner and persists the final frame to be shown.
-
         Parameters
         ----------
         options : dict, optional
             Contains frame and interval for final frame
-
-        Returns
-        -------
-        self
-
+        Returns
+        -------
+        self
         Raises
         ------
         TypeError
