# -*- coding: utf-8 -*-
"""This module tests Halo spinners.
"""
import io
import os
import re
import sys
import time
import unittest

try:
    from cStringIO import StringIO
except ImportError:
    from io import StringIO

from spinners.spinners import Spinners

from halo import Halo
from halo._utils import get_terminal_columns, is_supported
from tests._utils import strip_ansi, find_colors, encode_utf_8_text, decode_utf_8_text

from termcolor import COLORS

if sys.version_info.major == 2:
    get_coded_text = encode_utf_8_text
else:
    get_coded_text = decode_utf_8_text

if is_supported():
    frames = [get_coded_text(frame) for frame in Spinners['dots'].value['frames']]
    default_spinner = Spinners['dots'].value
else:
    frames = [get_coded_text(frame) for frame in Spinners['line'].value['frames']]
    default_spinner = Spinners['line'].value


class SpecificException(Exception):
    """A unique exc class we know only our tests would raise"""


class TestHalo(unittest.TestCase):
    """Test Halo enum for attribute values.
    """
    TEST_FOLDER = os.path.dirname(os.path.abspath(__file__))

    def setUp(self):
        """Set up things before beginning of each test.
        """
        self._stream_file = os.path.join(self.TEST_FOLDER, 'test.txt')
        self._stream = io.open(self._stream_file, 'w+')
        self._stream_no_tty = StringIO()

    def _get_test_output(self, no_ansi=True):
        """Clean the output from stream and return it in list form.

        Returns
        -------
        list
            Clean output from stream
        """
        self._stream.seek(0)
        data = self._stream.readlines()
        output = {}
        output_text = []
        output_colors = []

        for line in data:
            clean_line = strip_ansi(line.strip('\n')) if no_ansi else line.strip('\n')
            if clean_line != '':
                output_text.append(get_coded_text(clean_line))

            colors_found = find_colors(line.strip('\n'))
            if colors_found:
                tmp = []
                for color in colors_found:
                    tmp.append(re.sub(r'[^0-9]', '', color, flags=re.I))
                output_colors.append(tmp)

        output['text'] = output_text
        output['colors'] = output_colors

        return output

    def test_basic_spinner(self):
        """Test the basic of basic spinners.
        """
        spinner = Halo(text='foo', spinner='dots', stream=self._stream)

        spinner.start()
        time.sleep(1)
        spinner.stop()
        output = self._get_test_output()['text']

        self.assertEqual(output[0], '{} foo'.format(frames[0]))
        self.assertEqual(output[1], '{} foo'.format(frames[1]))
        self.assertEqual(output[2], '{} foo'.format(frames[2]))

    def test_text_spinner_color(self):
        """Test basic spinner with available colors color (both spinner and text)
        """
        for color, color_int in COLORS.items():
            self._stream_file = os.path.join(self.TEST_FOLDER, 'test.txt')
            self._stream = io.open(self._stream_file, 'w+')

            spinner = Halo(
                text='foo',
                text_color=color,
                color=color,
                spinner='dots',
                stream=self._stream
            )

            spinner.start()
            time.sleep(1)
            spinner.stop()
            output = self._get_test_output()['colors']

            # check if spinner colors match
            self.assertEqual(color_int, int(output[0][0]))
            self.assertEqual(color_int, int(output[1][0]))
            self.assertEqual(color_int, int(output[2][0]))

            # check if text colors match
            self.assertEqual(color_int, int(output[0][1]))
            self.assertEqual(color_int, int(output[1][1]))
            self.assertEqual(color_int, int(output[2][1]))

    def test_spinner_getter(self):
        instance = Halo()
        if is_supported():
            default_spinner_value = "dots"
        else:
            default_spinner_value = "line"

        instance.spinner = default_spinner_value
        self.assertEqual(default_spinner, instance.spinner)

        instance.spinner = "This_spinner_do_not_exist"
        self.assertEqual(default_spinner, instance.spinner)

        instance.spinner = -123
        self.assertEqual(default_spinner, instance.spinner)

    def test_text_stripping(self):
        """Test the text being stripped before output.
        """
        spinner = Halo(text='foo\n', spinner='dots', stream=self._stream)

        spinner.start()
        time.sleep(1)
        spinner.succeed('foo\n')
        output = self._get_test_output()['text']

        self.assertEqual(output[0], '{} foo'.format(frames[0]))
        self.assertEqual(output[1], '{} foo'.format(frames[1]))
        self.assertEqual(output[2], '{} foo'.format(frames[2]))

        pattern = re.compile(r'(✔|v) foo', re.UNICODE)

        self.assertRegexpMatches(output[-1], pattern)

    def test_text_ellipsing(self):
        """Test the text gets ellipsed if it's too long
        """
        text = 'This is a text that it is too long. In fact, it exceeds the eighty column standard ' \
               'terminal width, which forces the text frame renderer to add an ellipse at the end of the ' \
               'text. ' * 6
        spinner = Halo(text=text, spinner='dots', stream=self._stream)

        spinner.start()
        time.sleep(1)
        spinner.succeed('End!')
        output = self._get_test_output()['text']

        terminal_width = get_terminal_columns()

        # -6 of the ' (...)' ellipsis, -2 of the spinner and space
        self.assertEqual(output[0], '{} {} (...)'.format(frames[0], text[:terminal_width - 6 - 2]))
        self.assertEqual(output[1], '{} {} (...)'.format(frames[1], text[:terminal_width - 6 - 2]))
        self.assertEqual(output[2], '{} {} (...)'.format(frames[2], text[:terminal_width - 6 - 2]))

        pattern = re.compile(r'(✔|v) End!', re.UNICODE)

        self.assertRegexpMatches(output[-1], pattern)

    def test_text_animation(self):
        """Test the text gets animated when it is too long
        """
        text = 'This is a text that it is too long. In fact, it exceeds the eighty column standard ' \
               'terminal width, which forces the text frame renderer to add an ellipse at the end of the ' \
               'text. ' * 6
        spinner = Halo(text=text, spinner='dots', stream=self._stream, animation='marquee')

        spinner.start()
        time.sleep(1)
        spinner.succeed('End!')
        output = self._get_test_output()['text']

        terminal_width = get_terminal_columns()

        self.assertEqual(output[0], '{} {}'.format(frames[0], text[:terminal_width - 2]))
        self.assertEqual(output[1], '{} {}'.format(frames[1], text[1:terminal_width - 1]))
        self.assertEqual(output[2], '{} {}'.format(frames[2], text[2:terminal_width]))

        pattern = re.compile(r'(✔|v) End!', re.UNICODE)

        self.assertRegexpMatches(output[-1], pattern)

    def test_context_manager(self):
        """Test the basic of basic spinners used through the with statement.
        """
        with Halo(text='foo', spinner='dots', stream=self._stream):
            time.sleep(1)
        output = self._get_test_output()['text']

        self.assertEqual(output[0], '{} foo'.format(frames[0]))
        self.assertEqual(output[1], '{} foo'.format(frames[1]))
        self.assertEqual(output[2], '{} foo'.format(frames[2]))

    def test_context_manager_exceptions(self):
        """Test Halo context manager allows exceptions to bubble up
        """
        with self.assertRaises(SpecificException):
            with Halo(text='foo', spinner='dots', stream=self._stream):
                raise SpecificException

    def test_decorator_spinner(self):
        """Test basic usage of spinners with the decorator syntax."""

        @Halo(text="foo", spinner="dots", stream=self._stream)
        def decorated_function():
            time.sleep(1)

        decorated_function()
        output = self._get_test_output()['text']
        self.assertEqual(output[0], '{} foo'.format(frames[0]))
        self.assertEqual(output[1], '{} foo'.format(frames[1]))
        self.assertEqual(output[2], '{} foo'.format(frames[2]))

    def test_decorator_exceptions(self):
        """Test Halo decorator allows exceptions to bubble up"""

        @Halo(text="foo", spinner="dots", stream=self._stream)
        def decorated_function():
            raise SpecificException

        with self.assertRaises(SpecificException):
            decorated_function()

    def test_initial_title_spinner(self):
        """Test Halo with initial title.
        """
        spinner = Halo('bar', stream=self._stream)

        spinner.start()
        time.sleep(1)
        spinner.stop()
        output = self._get_test_output()['text']

        self.assertEqual(output[0], '{} bar'.format(frames[0]))
        self.assertEqual(output[1], '{} bar'.format(frames[1]))
        self.assertEqual(output[2], '{} bar'.format(frames[2]))

    def test_id_not_created_before_start(self):
        """Test Spinner ID not created before start.
        """
        spinner = Halo(stream=self._stream)
        self.assertEqual(spinner.spinner_id, None)

    def test_ignore_multiple_start_calls(self):
        """Test ignoring of multiple start calls.
        """
        spinner = Halo(stream=self._stream)
        spinner.start()
        spinner_id = spinner.spinner_id
        spinner.start()
        self.assertEqual(spinner.spinner_id, spinner_id)
        spinner.stop()

    def test_chaining_start(self):
        """Test chaining start with constructor
        """
        spinner = Halo(stream=self._stream).start()
        spinner_id = spinner.spinner_id
        self.assertIsNotNone(spinner_id)
        spinner.stop()

    def test_succeed(self):
        """Test succeed method
        """
        spinner = Halo(stream=self._stream)
        spinner.start('foo')
        spinner.succeed('foo')

        output = self._get_test_output()['text']
        pattern = re.compile(r'(✔|v) foo', re.UNICODE)

        self.assertRegexpMatches(output[-1], pattern)
        spinner.stop()

    def test_succeed_with_new_text(self):
        """Test succeed method with new text
        """
        spinner = Halo(stream=self._stream)
        spinner.start('foo')
        spinner.succeed('bar')

        output = self._get_test_output()['text']
        pattern = re.compile(r'(✔|v) bar', re.UNICODE)

        self.assertRegexpMatches(output[-1], pattern)
        spinner.stop()

    def test_info(self):
        """Test info method
        """
        spinner = Halo(stream=self._stream)
        spinner.start('foo')
        spinner.info()

        output = self._get_test_output()['text']
        pattern = re.compile(r'(ℹ|¡) foo', re.UNICODE)

        self.assertRegexpMatches(output[-1], pattern)
        spinner.stop()

    def test_fail(self):
        """Test fail method
        """
        spinner = Halo(stream=self._stream)
        spinner.start('foo')
        spinner.fail()

        output = self._get_test_output()['text']
        pattern = re.compile(r'(✖|×) foo', re.UNICODE)

        self.assertRegexpMatches(output[-1], pattern)
        spinner.stop()

    def test_warning(self):
        """Test warn method
        """
        spinner = Halo(stream=self._stream)
        spinner.start('foo')
        spinner.warn('Warning!')

        output = self._get_test_output()['text']
        pattern = re.compile(r'(⚠|!!) Warning!', re.UNICODE)

        self.assertRegexpMatches(output[-1], pattern)
        spinner.stop()

    def test_spinner_getters_setters(self):
        """Test spinner getters and setters.
        """
        spinner = Halo()
        self.assertEqual(spinner.text, '')
        self.assertIsNone(spinner.text_color, None)
        self.assertEqual(spinner.color, 'cyan')
        self.assertIsNone(spinner.spinner_id)

        spinner.spinner = 'dots12'
        spinner.text = 'bar'
        spinner.text_color = 'red'
        spinner.color = 'red'

        self.assertEqual(spinner.text, 'bar')
        self.assertEqual(spinner.text_color, 'red')
        self.assertEqual(spinner.color, 'red')

        if is_supported():
            self.assertEqual(spinner.spinner, Spinners['dots12'].value)
        else:
            self.assertEqual(spinner.spinner, default_spinner)

        spinner.spinner = 'dots11'
        if is_supported():
            self.assertEqual(spinner.spinner, Spinners['dots11'].value)
        else:
            self.assertEqual(spinner.spinner, default_spinner)

        spinner.spinner = 'foo_bar'
        self.assertEqual(spinner.spinner, default_spinner)

        # Color is None
        spinner.text_color = None
        spinner.color = None
        spinner.start()
        spinner.stop()

        self.assertIsNone(spinner.text_color)
        self.assertIsNone(spinner.color)

    def test_unavailable_spinner_defaults(self):
        """Test unavailable spinner defaults.
        """
        spinner = Halo('dot')

        self.assertEqual(spinner.text, 'dot')
        self.assertEqual(spinner.spinner, default_spinner)

    def test_if_enabled(self):
        """Test if spinner is enabled
        """
        spinner = Halo(text='foo', enabled=False, stream=self._stream)
        spinner.start()
        time.sleep(1)
        spinner.fail()

        output = self._get_test_output()['text']
        self.assertEqual(len(output), 0)
        self.assertEqual(output, [])

    def test_writing_disabled_on_closed_stream(self):
        """Test no I/O is performed on closed streams
        """
        # BytesIO supports the writable() method, while StringIO does not, in
        # some versions of Python. We want to check whether the stream is
        # writable (e.g. for file streams which can be open but not writable),
        # but only if the stream supports it — otherwise we assume
        # open == writable.
        for io_class in (io.StringIO, io.BytesIO):
            stream = io_class()
            stream.close()

            # sanity checks
            self.assertTrue(stream.closed)
            self.assertRaises(ValueError, stream.isatty)
            self.assertRaises(ValueError, stream.write, u'')

            try:
                spinner = Halo(text='foo', stream=stream)
                spinner.start()
                time.sleep(0.5)
                spinner.stop()
            except ValueError as e:
                self.fail('Attempted to write to a closed stream: {}'.format(e))

    def test_closing_stream_before_stopping(self):
        """Test no I/O is performed on streams closed before stop is called
        """
        stream = io.StringIO()
        spinner = Halo(text='foo', stream=stream)
        spinner.start()
        time.sleep(0.5)

        # no exception raised after closing the stream means test was successful
        try:
            stream.close()

            time.sleep(0.5)
            spinner.stop()
        except ValueError as e:
            self.fail('Attempted to write to a closed stream: {}'.format(e))

    def test_closing_stream_before_persistent(self):
        """Test no I/O is performed on streams closed before stop_and_persist is called
        """
        stream = io.StringIO()
        spinner = Halo(text='foo', stream=stream)
        spinner.start()
        time.sleep(0.5)

        # no exception raised after closing the stream means test was successful
        try:
            stream.close()

            time.sleep(0.5)
            spinner.stop_and_persist('done')
        except ValueError as e:
            self.fail('Attempted to write to a closed stream: {}'.format(e))

    def test_setting_enabled_property(self):
        """Test if spinner stops writing when enabled property set to False
        """
        spinner = Halo(text='foo', stream=self._stream)
        spinner.start()
        time.sleep(0.5)

        spinner.enabled = False
        bytes_written = self._stream.tell()
        time.sleep(0.5)
        spinner.stop()

        total_bytes_written = self._stream.tell()
        self.assertEqual(total_bytes_written, bytes_written)

    def test_spinner_interval_default(self):
        """Test proper assignment of the default interval value.
        """
        spinner = Halo()
        self.assertEqual(spinner._interval, default_spinner['interval'])

    def test_spinner_interval_argument(self):
        """Test proper assignment of the interval value from the constructor argument.
        """
        spinner = Halo(interval=123)
        self.assertEqual(spinner._interval, 123)

    def test_spinner_interval_dict(self):
        """Test proper assignment of the interval value from a dictionary.
        """
        spinner = Halo(spinner={'interval': 321, 'frames': ['+', '-']})
        self.assertEqual(spinner._interval, 321)

    def test_invalid_placement(self):
        """Test invalid placement of spinner.
        """

        with self.assertRaises(ValueError):
            Halo(placement='')
            Halo(placement='foo')
            Halo(placement=None)

        spinner = Halo(placement='left')
        with self.assertRaises(ValueError):
            spinner.placement = ''
            spinner.placement = 'foo'
            spinner.placement = None

    def test_default_placement(self):
        """Test default placement of spinner.
        """

        spinner = Halo()
        self.assertEqual(spinner.placement, 'left')

    def test_right_placement(self):
        """Test right placement of spinner.
        """
        spinner = Halo(text='foo', placement='right', stream=self._stream)
        spinner.start()
        time.sleep(1)

        output = self._get_test_output()['text']
        (text, _) = output[-1].split(' ')
        self.assertEqual(text, 'foo')

        spinner.succeed()
        output = self._get_test_output()['text']
        (text, symbol) = output[-1].split(' ')
        pattern = re.compile(r"(✔|v)", re.UNICODE)

        self.assertEqual(text, 'foo')
        self.assertRegexpMatches(symbol, pattern)
        spinner.stop()

    def test_bounce_animation(self):
        def filler_text(n_chars):
            return "_" * n_chars

        terminal_width = get_terminal_columns()

        text = "{}abc".format(filler_text(terminal_width))
        expected_frames_without_appended_spinner = [
            "{}".format(filler_text(terminal_width - 2)),
            "{}".format(filler_text(terminal_width - 2)),
            "{}".format(filler_text(terminal_width - 2)),
            "{}a".format(filler_text(terminal_width - 3)),
            "{}ab".format(filler_text(terminal_width - 4)),
            "{}abc".format(filler_text(terminal_width - 5)),
            "{}abc".format(filler_text(terminal_width - 5)),
            "{}ab".format(filler_text(terminal_width - 4)),
            "{}a".format(filler_text(terminal_width - 3)),
            "{}".format(filler_text(terminal_width - 2)),
            "{}".format(filler_text(terminal_width - 2)),
            "{}".format(filler_text(terminal_width - 2)),
        ]
        # Prepend the actual spinner
        expected_frames = [
            "{} {}".format(frames[idx % frames.__len__()], frame)
            for idx, frame in enumerate(expected_frames_without_appended_spinner)
        ]
        spinner = Halo(text, animation="bounce", stream=self._stream)
        spinner.start()
        # Sleep a full bounce cycle
        time.sleep(1.2)
        spinner.stop()
        output = self._get_test_output()['text']

        zipped_expected_and_actual_frame = zip(expected_frames, output)
        for multiple_frames in zipped_expected_and_actual_frame:
            expected_frame, actual_frame = multiple_frames
            self.assertEquals(expected_frame, actual_frame)

    def test_animation_setter(self):
        spinner = Halo("Asdf")
        spinner.animation = "bounce"
        self.assertEquals("bounce", spinner.animation)
        spinner.animation = "marquee"
        self.assertEquals("marquee", spinner.animation)

    def test_spinner_color(self):
        """Test ANSI escape characters are present
        """

        for color, color_int in COLORS.items():
            self._stream = io.open(self._stream_file, 'w+')  # reset stream
            spinner = Halo(color=color, stream=self._stream)
            spinner.start()
            spinner.stop()

            output = self._get_test_output(no_ansi=False)
            output_merged = [arr for c in output['colors'] for arr in c]

            self.assertEquals(str(color_int) in output_merged, True)

    def test_redirect_stdout(self):
        """Test redirect stdout
        """
        out = self._stream
        try:
            self._stream = self._stream_no_tty
            spinner = Halo(text='foo', spinner='dots', stream=self._stream)

            spinner.start()
            time.sleep(1)
            spinner.stop()
            output = self._get_test_output()['text']
        finally:
            self._stream = out

        self.assertIn('foo', output[0])
    
    def test_manual_step(self):
        """Test manual step
        """
        default_spinner = Halo()
        self.assertEqual(default_spinner.manual_step, False)
<<<<<<< HEAD


        manual_spinner = Halo(spinner='dots', manual_step=True,
                              stream=self._stream)

        texts = ['foo', 'bar', 'baz']

=======
        
        
        manual_spinner = Halo(spinner='dots', manual_step=True,
                              stream=self._stream)
        
        texts = ['foo', 'bar']
        
>>>>>>> 92316adc
        manual_spinner.start()
        for text in texts:
            manual_spinner.text=text
            manual_spinner.step()
            time.sleep(1)
        manual_spinner.stop()
<<<<<<< HEAD
        output = self._get_test_output()['text']

        self.assertEqual(output[0], '{} {}'.format(frames[0], texts[0]))
        self.assertEqual(output[1], '{} {}'.format(frames[1], texts[1]))
        self.assertEqual(output[2], '{} {}'.format(frames[2], texts[2]))
=======
        
        output = self._get_test_output()['text']
        frames = manual_spinner.spinner['frames']
        for n in range(len(texts)): 
            self.assertEqual(output[n], '{} {}'.format(frames[n], texts[n]))

>>>>>>> 92316adc

    def tearDown(self):
        pass


if __name__ == '__main__':
    SUITE = unittest.TestLoader().loadTestsFromTestCase(TestHalo)
    unittest.TextTestRunner(verbosity=2).run(SUITE)<|MERGE_RESOLUTION|>--- conflicted
+++ resolved
@@ -627,43 +627,22 @@
         """
         default_spinner = Halo()
         self.assertEqual(default_spinner.manual_step, False)
-<<<<<<< HEAD
-
-
         manual_spinner = Halo(spinner='dots', manual_step=True,
                               stream=self._stream)
 
         texts = ['foo', 'bar', 'baz']
 
-=======
-        
-        
-        manual_spinner = Halo(spinner='dots', manual_step=True,
-                              stream=self._stream)
-        
-        texts = ['foo', 'bar']
-        
->>>>>>> 92316adc
         manual_spinner.start()
         for text in texts:
             manual_spinner.text=text
             manual_spinner.step()
             time.sleep(1)
         manual_spinner.stop()
-<<<<<<< HEAD
         output = self._get_test_output()['text']
 
         self.assertEqual(output[0], '{} {}'.format(frames[0], texts[0]))
         self.assertEqual(output[1], '{} {}'.format(frames[1], texts[1]))
         self.assertEqual(output[2], '{} {}'.format(frames[2], texts[2]))
-=======
-        
-        output = self._get_test_output()['text']
-        frames = manual_spinner.spinner['frames']
-        for n in range(len(texts)): 
-            self.assertEqual(output[n], '{} {}'.format(frames[n], texts[n]))
-
->>>>>>> 92316adc
 
     def tearDown(self):
         pass
