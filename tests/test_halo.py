# -*- coding: utf-8 -*-
"""This module tests Halo spinners.
"""
import io
import os
import re
import sys
import time
import unittest

from colorama import Fore
from spinners.spinners import Spinners

from halo import Halo
from halo._utils import get_terminal_columns, is_supported
from tests._utils import decode_utf_8_text, encode_utf_8_text, strip_ansi

if sys.version_info.major == 2:
    get_coded_text = encode_utf_8_text
else:
    get_coded_text = decode_utf_8_text

if is_supported():
    frames = [get_coded_text(frame) for frame in Spinners['dots'].value['frames']]
    default_spinner = Spinners['dots'].value
else:
    frames = [get_coded_text(frame) for frame in Spinners['line'].value['frames']]
    default_spinner = Spinners['line'].value


class TestHalo(unittest.TestCase):
    """Test Halo enum for attribute values.
    """
    TEST_FOLDER = os.path.dirname(os.path.abspath(__file__))

    def setUp(self):
        """Set up things before beginning of each test.
        """
        self._stream_file = os.path.join(self.TEST_FOLDER, 'test.txt')
        self._stream = io.open(self._stream_file, 'w+')

    def _get_test_output(self, no_ansi=True):
        """Clean the output from stream and return it in list form.

        Returns
        -------
        list
            Clean output from stream
        """
        self._stream.seek(0)
        data = self._stream.readlines()
        output = []

        for line in data:
            clean_line = strip_ansi(line.strip('\n')) if no_ansi else line.strip('\n')
            if clean_line != '':
                output.append(get_coded_text(clean_line))

        return output

    def test_basic_spinner(self):
        """Test the basic of basic spinners.
        """
        spinner = Halo(text='foo', spinner='dots', stream=self._stream)

        spinner.start()
        time.sleep(1)
        spinner.stop()
        output = self._get_test_output()

        self.assertEqual(output[0], '{0} foo'.format(frames[0]))
        self.assertEqual(output[1], '{0} foo'.format(frames[1]))
        self.assertEqual(output[2], '{0} foo'.format(frames[2]))

    def test_spinner_getter(self):
        instance = Halo()
        if is_supported():
            default_spinner_value = "dots"
        else:
            default_spinner_value = "line"

        instance.spinner = default_spinner_value
        self.assertEqual(default_spinner, instance.spinner)

        instance.spinner = "This_spinner_do_not_exist"
        self.assertEqual(default_spinner, instance.spinner)

        instance.spinner = -123
        self.assertEqual(default_spinner, instance.spinner)

    def test_text_stripping(self):
        """Test the text being stripped before output.
        """
        spinner = Halo(text='foo\n', spinner='dots', stream=self._stream)

        spinner.start()
        time.sleep(1)
        spinner.succeed('foo\n')
        output = self._get_test_output()

        self.assertEqual(output[0], '{0} foo'.format(frames[0]))
        self.assertEqual(output[1], '{0} foo'.format(frames[1]))
        self.assertEqual(output[2], '{0} foo'.format(frames[2]))

        pattern = re.compile(r'(✔|v) foo', re.UNICODE)

        self.assertRegexpMatches(output[-1], pattern)

    def test_text_ellipsing(self):
        """Test the text gets ellipsed if it's too long
        """
        text = 'This is a text that it is too long. In fact, it exceeds the eighty column standard ' \
               'terminal width, which forces the text frame renderer to add an ellipse at the end of the ' \
               'text. ' * 6
        spinner = Halo(text=text, spinner='dots', stream=self._stream)

        spinner.start()
        time.sleep(1)
        spinner.succeed('End!')
        output = self._get_test_output()

        terminal_width = get_terminal_columns()

        # -6 of the ' (...)' ellipsis, -2 of the spinner and space
        self.assertEqual(output[0], '{0} {1} (...)'.format(frames[0], text[:terminal_width - 6 - 2]))
        self.assertEqual(output[1], '{0} {1} (...)'.format(frames[1], text[:terminal_width - 6 - 2]))
        self.assertEqual(output[2], '{0} {1} (...)'.format(frames[2], text[:terminal_width - 6 - 2]))

        pattern = re.compile(r'(✔|v) End!', re.UNICODE)

        self.assertRegexpMatches(output[-1], pattern)

    def test_text_animation(self):
        """Test the text gets animated when it is too long
        """
        text = 'This is a text that it is too long. In fact, it exceeds the eighty column standard ' \
               'terminal width, which forces the text frame renderer to add an ellipse at the end of the ' \
               'text. ' * 6
        spinner = Halo(text=text, spinner='dots', stream=self._stream, animation='marquee')

        spinner.start()
        time.sleep(1)
        spinner.succeed('End!')
        output = self._get_test_output()

        terminal_width = get_terminal_columns()

        self.assertEqual(output[0], '{0} {1}'.format(frames[0], text[:terminal_width - 2]))
        self.assertEqual(output[1], '{0} {1}'.format(frames[1], text[1:terminal_width - 1]))
        self.assertEqual(output[2], '{0} {1}'.format(frames[2], text[2:terminal_width]))

        pattern = re.compile(r'(✔|v) End!', re.UNICODE)

        self.assertRegexpMatches(output[-1], pattern)

    def test_context_manager(self):
        """Test the basic of basic spinners used through the with statement.
        """
        with Halo(text='foo', spinner='dots', stream=self._stream):
            time.sleep(1)
        output = self._get_test_output()

        self.assertEqual(output[0], '{0} foo'.format(frames[0]))
        self.assertEqual(output[1], '{0} foo'.format(frames[1]))
        self.assertEqual(output[2], '{0} foo'.format(frames[2]))

    def test_decorator_spinner(self):
        """Test basic usage of spinners with the decorator syntax."""

        @Halo(text="foo", spinner="dots", stream=self._stream)
        def decorated_function():
            time.sleep(1)

        decorated_function()
        output = self._get_test_output()
        self.assertEqual(output[0], '{0} foo'.format(frames[0]))
        self.assertEqual(output[1], '{0} foo'.format(frames[1]))
        self.assertEqual(output[2], '{0} foo'.format(frames[2]))

    def test_initial_title_spinner(self):
        """Test Halo with initial title.
        """
        spinner = Halo('bar', stream=self._stream)

        spinner.start()
        time.sleep(1)
        spinner.stop()

        output = self._get_test_output()

        self.assertEqual(output[0], '{0} bar'.format(frames[0]))
        self.assertEqual(output[1], '{0} bar'.format(frames[1]))
        self.assertEqual(output[2], '{0} bar'.format(frames[2]))

    def test_id_not_created_before_start(self):
        """Test Spinner ID not created before start.
        """
        spinner = Halo(stream=self._stream)
        self.assertEqual(spinner.spinner_id, None)

    def test_ignore_multiple_start_calls(self):
        """Test ignoring of multiple start calls.
        """
        spinner = Halo(stream=self._stream)
        spinner.start()
        spinner_id = spinner.spinner_id
        spinner.start()
        self.assertEqual(spinner.spinner_id, spinner_id)
        spinner.stop()

    def test_chaining_start(self):
        """Test chaining start with constructor
        """
        spinner = Halo(stream=self._stream).start()
        spinner_id = spinner.spinner_id
        self.assertIsNotNone(spinner_id)
        spinner.stop()

    def test_succeed(self):
        """Test succeed method
        """
        spinner = Halo(stream=self._stream)
        spinner.start('foo')
        spinner.succeed('foo')

        output = self._get_test_output()
        pattern = re.compile(r'(✔|v) foo', re.UNICODE)

        self.assertRegexpMatches(output[-1], pattern)
        spinner.stop()

    def test_succeed_with_new_text(self):
        """Test succeed method with new text
        """
        spinner = Halo(stream=self._stream)
        spinner.start('foo')
        spinner.succeed('bar')

        output = self._get_test_output()
        pattern = re.compile(r'(✔|v) bar', re.UNICODE)

        self.assertRegexpMatches(output[-1], pattern)
        spinner.stop()

    def test_info(self):
        """Test info method
        """
        spinner = Halo(stream=self._stream)
        spinner.start('foo')
        spinner.info()

        output = self._get_test_output()
        pattern = re.compile(r'(ℹ|¡) foo', re.UNICODE)

        self.assertRegexpMatches(output[-1], pattern)
        spinner.stop()

    def test_fail(self):
        """Test fail method
        """
        spinner = Halo(stream=self._stream)
        spinner.start('foo')
        spinner.fail()

        output = self._get_test_output()
        pattern = re.compile(r'(✖|×) foo', re.UNICODE)

        self.assertRegexpMatches(output[-1], pattern)
        spinner.stop()

    def test_warning(self):
        """Test warn method
        """
        spinner = Halo(stream=self._stream)
        spinner.start('foo')
        spinner.warn('Warning!')

        output = self._get_test_output()
        pattern = re.compile(r'(⚠|!!) Warning!', re.UNICODE)

        self.assertRegexpMatches(output[-1], pattern)
        spinner.stop()

    def test_spinner_getters_setters(self):
        """Test spinner getters and setters.
        """
        spinner = Halo()
        self.assertEqual(spinner.text, '')
        self.assertEqual(spinner.color, 'cyan')
        self.assertIsNone(spinner.spinner_id)

        spinner.spinner = 'dots12'
        spinner.text = 'bar'
        spinner.color = 'red'

        self.assertEqual(spinner.text, 'bar')
        self.assertEqual(spinner.color, 'red')

        if is_supported():
            self.assertEqual(spinner.spinner, Spinners['dots12'].value)
        else:
            self.assertEqual(spinner.spinner, default_spinner)

        spinner.spinner = 'dots11'
        if is_supported():
            self.assertEqual(spinner.spinner, Spinners['dots11'].value)
        else:
            self.assertEqual(spinner.spinner, default_spinner)

        spinner.spinner = 'foo_bar'
        self.assertEqual(spinner.spinner, default_spinner)

        # Color is None
        spinner.color = None
        spinner.start()
        spinner.stop()
        self.assertIsNone(spinner.color)

    def test_unavailable_spinner_defaults(self):
        """Test unavailable spinner defaults.
        """
        spinner = Halo('dot')

        self.assertEqual(spinner.text, 'dot')
        self.assertEqual(spinner.spinner, default_spinner)

    def test_if_enabled(self):
        """Test if spinner is enabled
        """
        spinner = Halo(text="foo", enabled=False, stream=self._stream)
        spinner.start()
        time.sleep(1)
        spinner.clear()
        spinner.fail()

        output = self._get_test_output()
        self.assertEqual(len(output), 0)
        self.assertEqual(output, [])

    def test_spinner_interval_default(self):
        """Test proper assignment of the default interval value.
        """
        spinner = Halo()
        self.assertEqual(spinner._interval, default_spinner['interval'])

    def test_spinner_interval_argument(self):
        """Test proper assignment of the interval value from the constructor argument.
        """
        spinner = Halo(interval=123)
        self.assertEqual(spinner._interval, 123)

    def test_spinner_interval_dict(self):
        """Test proper assignment of the interval value from a dictionary.
        """
        spinner = Halo(spinner={'interval': 321, 'frames': ['+', '-']})
        self.assertEqual(spinner._interval, 321)

    def test_invalid_placement(self):
        """Test invalid placement of spinner.
        """

        with self.assertRaises(ValueError):
            Halo(placement='')
            Halo(placement='foo')
            Halo(placement=None)

        spinner = Halo(placement='left')
        with self.assertRaises(ValueError):
            spinner.placement = ''
            spinner.placement = 'foo'
            spinner.placement = None

    def test_default_placement(self):
        """Test default placement of spinner.
        """

        spinner = Halo()
        self.assertEqual(spinner.placement, 'left')

    def test_right_placement(self):
        """Test right placement of spinner.
        """
        spinner = Halo(text='foo', placement='right', stream=self._stream)
        spinner.start()
        time.sleep(1)

        output = self._get_test_output()
        (text, _) = output[-1].split(' ')
        self.assertEqual(text, 'foo')

        spinner.succeed()
        output = self._get_test_output()
        (text, symbol) = output[-1].split(' ')
        pattern = re.compile(r"(✔|v)", re.UNICODE)

        self.assertEqual(text, 'foo')
        self.assertRegexpMatches(symbol, pattern)
        spinner.stop()

    def test_bounce_animation(self):
        def filler_text(n_chars):
            return "_" * n_chars

        terminal_width = get_terminal_columns()

        text = "{}abc".format(filler_text(terminal_width))
        expected_frames_without_appended_spinner = [
            "{}".format(filler_text(terminal_width - 2)),
            "{}".format(filler_text(terminal_width - 2)),
            "{}".format(filler_text(terminal_width - 2)),
            "{}a".format(filler_text(terminal_width - 3)),
            "{}ab".format(filler_text(terminal_width - 4)),
            "{}abc".format(filler_text(terminal_width - 5)),
            "{}abc".format(filler_text(terminal_width - 5)),
            "{}ab".format(filler_text(terminal_width - 4)),
            "{}a".format(filler_text(terminal_width - 3)),
            "{}".format(filler_text(terminal_width - 2)),
            "{}".format(filler_text(terminal_width - 2)),
            "{}".format(filler_text(terminal_width - 2)),
        ]
        # Prepend the actual spinner
        expected_frames = [
            "{0} {1}".format(frames[idx % frames.__len__()], frame)
            for idx, frame in enumerate(expected_frames_without_appended_spinner)
        ]
        spinner = Halo(text, animation="bounce", stream=self._stream)
        spinner.start()
        # Sleep a full bounce cycle
        time.sleep(1.2)
        spinner.stop()
        output = self._get_test_output()

        zipped_expected_and_actual_frame = zip(expected_frames, output)
        for multiple_frames in zipped_expected_and_actual_frame:
            expected_frame, actual_frame = multiple_frames
            self.assertEquals(expected_frame, actual_frame)

    def test_animation_setter(self):
        spinner = Halo("Asdf")
        spinner.animation = "bounce"
        self.assertEquals("bounce", spinner.animation)
        spinner.animation = "marquee"
        self.assertEquals("marquee", spinner.animation)

    def test_spinner_color(self):
        """Test ANSI escape characters are present
        """
        colors = {
            'cyan': Fore.CYAN,
            'magenta': Fore.MAGENTA,
            'yellow': Fore.YELLOW,
            'blue': Fore.BLUE
        }

        for color_name, color_ascii in colors.items():
            self._stream = io.open(self._stream_file, 'w+')  # reset stream
            spinner = Halo(color=color_name, stream=self._stream)
            spinner.start()
            spinner.stop()

            output = self._get_test_output(no_ansi=False)
<<<<<<< HEAD
            self.assertEquals(color_ascii in output[1], True)
=======
            self.assertEquals(color_ascii, output[1])
>>>>>>> 1b12a82d

    def tearDown(self):
        pass


if __name__ == '__main__':
    SUITE = unittest.TestLoader().loadTestsFromTestCase(TestHalo)
    unittest.TextTestRunner(verbosity=2).run(SUITE)<|MERGE_RESOLUTION|>--- conflicted
+++ resolved
@@ -459,11 +459,7 @@
             spinner.stop()
 
             output = self._get_test_output(no_ansi=False)
-<<<<<<< HEAD
             self.assertEquals(color_ascii in output[1], True)
-=======
-            self.assertEquals(color_ascii, output[1])
->>>>>>> 1b12a82d
 
     def tearDown(self):
         pass
