# -*- coding: utf-8 -*-
"""This module tests Halo spinners.
"""
import io
import os
import re
import sys
import time
import unittest

from spinners.spinners import Spinners

from tests._utils import strip_ansi, find_colors, encode_utf_8_text, decode_utf_8_text
from halo import Halo
from halo._utils import is_supported, get_terminal_columns

from termcolor import COLORS

if sys.version_info.major == 2:
    get_coded_text = encode_utf_8_text
else:
    get_coded_text = decode_utf_8_text

if is_supported():
    frames = [get_coded_text(frame) for frame in Spinners['dots'].value['frames']]
    default_spinner = Spinners['dots'].value
else:
    frames = [get_coded_text(frame) for frame in Spinners['line'].value['frames']]
    default_spinner = Spinners['line'].value


class TestHalo(unittest.TestCase):
    """Test Halo enum for attribute values.
    """
    TEST_FOLDER = os.path.dirname(os.path.abspath(__file__))

    def setUp(self):
        """Set up things before beginning of each test.
        """
        self._stream_file = os.path.join(self.TEST_FOLDER, 'test.txt')
        self._stream = io.open(self._stream_file, 'w+')

    def _get_test_output(self):
        """Clean the output from stream and return it in list form.

        Returns
        -------
        list
            Clean output from stream
        """
        self._stream.seek(0)
        data = self._stream.readlines()
        output = {}
        output_text = []
        output_colors = []

        for line in data:
            clean_line = strip_ansi(line.strip('\n'))
            if clean_line != '':
                output_text.append(get_coded_text(clean_line))

            colors_found = find_colors(line.strip('\n'))
            if colors_found:
                tmp = []
                for color in colors_found:
                    tmp.append(re.sub(r'[^0-9]', '', color, flags=re.I))
                output_colors.append(tmp)

        output['text'] = output_text
        output['colors'] = output_colors

        return output

    def test_basic_spinner(self):
        """Test the basic of basic spinners.
        """
        spinner = Halo(text='foo', spinner='dots', stream=self._stream)

        spinner.start()
        time.sleep(1)
        spinner.stop()
        output = self._get_test_output()['text']

        self.assertEqual(output[0], '{0} foo'.format(frames[0]))
        self.assertEqual(output[1], '{0} foo'.format(frames[1]))
        self.assertEqual(output[2], '{0} foo'.format(frames[2]))

<<<<<<< HEAD
    def test_text_spinner_color(self):
        """Test basic spinner with available colors color (both spinner and text)
        """
        for color, color_int in COLORS.items():
            self._stream_file = os.path.join(self.TEST_FOLDER, 'test.txt')
            self._stream = io.open(self._stream_file, 'w+')

            spinner = Halo(
                text='foo',
                text_color=color,
                color=color,
                spinner='dots',
                stream=self._stream
            )

            spinner.start()
            time.sleep(1)
            spinner.stop()
            output = self._get_test_output()['colors']

            # check if spinner colors match
            self.assertEqual(color_int, int(output[0][0]))
            self.assertEqual(color_int, int(output[1][0]))
            self.assertEqual(color_int, int(output[2][0]))

            # check if text colors match
            self.assertEqual(color_int, int(output[0][1]))
            self.assertEqual(color_int, int(output[1][1]))
            self.assertEqual(color_int, int(output[2][1]))
=======
    def test_spinner_getter(self):
        instance = Halo()
        if is_supported():
            default_spinner_value = "dots"
        else:
            default_spinner_value = "line"

        instance.spinner = default_spinner_value
        self.assertEqual(default_spinner, instance.spinner)

        instance.spinner = "This_spinner_do_not_exist"
        self.assertEqual(default_spinner, instance.spinner)

        instance.spinner = -123
        self.assertEqual(default_spinner, instance.spinner)
>>>>>>> 55abfb6b

    def test_text_stripping(self):
        """Test the text being stripped before output.
        """
        spinner = Halo(text='foo\n', spinner='dots', stream=self._stream)

        spinner.start()
        time.sleep(1)
        spinner.succeed('foo\n')
        output = self._get_test_output()['text']

        self.assertEqual(output[0], '{0} foo'.format(frames[0]))
        self.assertEqual(output[1], '{0} foo'.format(frames[1]))
        self.assertEqual(output[2], '{0} foo'.format(frames[2]))

        pattern = re.compile(r'(✔|v) foo', re.UNICODE)

        self.assertRegexpMatches(output[-1], pattern)

    def test_text_ellipsing(self):
        """Test the text gets ellipsed if it's too long
        """
        text = 'This is a text that it is too long. In fact, it exceeds the eighty column standard ' \
               'terminal width, which forces the text frame renderer to add an ellipse at the end of the ' \
               'text. ' * 6
        spinner = Halo(text=text, spinner='dots', stream=self._stream)

        spinner.start()
        time.sleep(1)
        spinner.succeed('End!')
        output = self._get_test_output()['text']

        terminal_width = get_terminal_columns()

        # -6 of the ' (...)' ellipsis, -2 of the spinner and space
        self.assertEqual(output[0], '{0} {1} (...)'.format(frames[0], text[:terminal_width - 6 - 2]))
        self.assertEqual(output[1], '{0} {1} (...)'.format(frames[1], text[:terminal_width - 6 - 2]))
        self.assertEqual(output[2], '{0} {1} (...)'.format(frames[2], text[:terminal_width - 6 - 2]))

        pattern = re.compile(r'(✔|v) End!', re.UNICODE)

        self.assertRegexpMatches(output[-1], pattern)

    def test_text_animation(self):
        """Test the text gets animated when it is too long
        """
        text = 'This is a text that it is too long. In fact, it exceeds the eighty column standard ' \
               'terminal width, which forces the text frame renderer to add an ellipse at the end of the ' \
               'text. ' * 6
        spinner = Halo(text=text, spinner='dots', stream=self._stream, animation='marquee')

        spinner.start()
        time.sleep(1)
        spinner.succeed('End!')
        output = self._get_test_output()['text']

        terminal_width = get_terminal_columns()

        self.assertEqual(output[0], '{0} {1}'.format(frames[0], text[:terminal_width - 2]))
        self.assertEqual(output[1], '{0} {1}'.format(frames[1], text[1:terminal_width - 1]))
        self.assertEqual(output[2], '{0} {1}'.format(frames[2], text[2:terminal_width]))

        pattern = re.compile(r'(✔|v) End!', re.UNICODE)

        self.assertRegexpMatches(output[-1], pattern)

    def test_context_manager(self):
        """Test the basic of basic spinners used through the with statement.
        """
        with Halo(text='foo', spinner='dots', stream=self._stream):
            time.sleep(1)
        output = self._get_test_output()['text']

        self.assertEqual(output[0], '{0} foo'.format(frames[0]))
        self.assertEqual(output[1], '{0} foo'.format(frames[1]))
        self.assertEqual(output[2], '{0} foo'.format(frames[2]))

    def test_decorator_spinner(self):
        """Test basic usage of spinners with the decorator syntax."""

        @Halo(text="foo", spinner="dots", stream=self._stream)
        def decorated_function():
            time.sleep(1)

        decorated_function()
        output = self._get_test_output()['text']

        self.assertEqual(output[0], '{0} foo'.format(frames[0]))
        self.assertEqual(output[1], '{0} foo'.format(frames[1]))
        self.assertEqual(output[2], '{0} foo'.format(frames[2]))

    def test_initial_title_spinner(self):
        """Test Halo with initial title.
        """
        spinner = Halo('bar', stream=self._stream)

        spinner.start()
        time.sleep(1)
        spinner.stop()
        output = self._get_test_output()['text']

        self.assertEqual(output[0], '{0} bar'.format(frames[0]))
        self.assertEqual(output[1], '{0} bar'.format(frames[1]))
        self.assertEqual(output[2], '{0} bar'.format(frames[2]))

    def test_id_not_created_before_start(self):
        """Test Spinner ID not created before start.
        """
        spinner = Halo(stream=self._stream)
        self.assertEqual(spinner.spinner_id, None)

    def test_ignore_multiple_start_calls(self):
        """Test ignoring of multiple start calls.
        """
        spinner = Halo(stream=self._stream)
        spinner.start()
        spinner_id = spinner.spinner_id
        spinner.start()
        self.assertEqual(spinner.spinner_id, spinner_id)
        spinner.stop()

    def test_chaining_start(self):
        """Test chaining start with constructor
        """
        spinner = Halo(stream=self._stream).start()
        spinner_id = spinner.spinner_id
        self.assertIsNotNone(spinner_id)
        spinner.stop()

    def test_succeed(self):
        """Test succeed method
        """
        spinner = Halo(stream=self._stream)
        spinner.start('foo')
        spinner.succeed('foo')

        output = self._get_test_output()['text']
        pattern = re.compile(r'(✔|v) foo', re.UNICODE)

        self.assertRegexpMatches(output[-1], pattern)
        spinner.stop()

    def test_succeed_with_new_text(self):
        """Test succeed method with new text
        """
        spinner = Halo(stream=self._stream)
        spinner.start('foo')
        spinner.succeed('bar')

        output = self._get_test_output()['text']
        pattern = re.compile(r'(✔|v) bar', re.UNICODE)

        self.assertRegexpMatches(output[-1], pattern)
        spinner.stop()

    def test_info(self):
        """Test info method
        """
        spinner = Halo(stream=self._stream)
        spinner.start('foo')
        spinner.info()

        output = self._get_test_output()['text']
        pattern = re.compile(r'(ℹ|¡) foo', re.UNICODE)

        self.assertRegexpMatches(output[-1], pattern)
        spinner.stop()

    def test_fail(self):
        """Test fail method
        """
        spinner = Halo(stream=self._stream)
        spinner.start('foo')
        spinner.fail()

        output = self._get_test_output()['text']
        pattern = re.compile(r'(✖|×) foo', re.UNICODE)

        self.assertRegexpMatches(output[-1], pattern)
        spinner.stop()

    def test_warning(self):
        """Test warn method
        """
        spinner = Halo(stream=self._stream)
        spinner.start('foo')
        spinner.warn('Warning!')

        output = self._get_test_output()['text']
        pattern = re.compile(r'(⚠|!!) Warning!', re.UNICODE)

        self.assertRegexpMatches(output[-1], pattern)
        spinner.stop()

    def test_spinner_getters_setters(self):
        """Test spinner getters and setters.
        """
        spinner = Halo()
        self.assertEqual(spinner.text, '')
        self.assertEqual(spinner.text_color, 'white')
        self.assertEqual(spinner.color, 'cyan')
        self.assertIsNone(spinner.spinner_id)

        spinner.spinner = 'dots12'
        spinner.text = 'bar'
        spinner.text_color = 'red'
        spinner.color = 'red'

        self.assertEqual(spinner.text, 'bar')
        self.assertEqual(spinner.text_color, 'red')
        self.assertEqual(spinner.color, 'red')

        if is_supported():
            self.assertEqual(spinner.spinner, Spinners['dots12'].value)
        else:
            self.assertEqual(spinner.spinner, default_spinner)

        spinner.spinner = 'dots11'
        if is_supported():
            self.assertEqual(spinner.spinner, Spinners['dots11'].value)
        else:
            self.assertEqual(spinner.spinner, default_spinner)

        spinner.spinner = 'foo_bar'
        self.assertEqual(spinner.spinner, default_spinner)

        # Color is None
        spinner.text_color = None
        spinner.color = None
        spinner.start()
        spinner.stop()

        self.assertIsNone(spinner.text_color)
        self.assertIsNone(spinner.color)

    def test_unavailable_spinner_defaults(self):
        """Test unavailable spinner defaults.
        """
        spinner = Halo('dot')

        self.assertEqual(spinner.text, 'dot')
        self.assertEqual(spinner.spinner, default_spinner)

    def test_if_enabled(self):
        """Test if spinner is enabled
        """
        spinner = Halo(text="foo", enabled=False, stream=self._stream)
        spinner.start()
        time.sleep(1)
        spinner.clear()
        spinner.fail()

        output = self._get_test_output()['text']
        self.assertEqual(len(output), 0)
        self.assertEqual(output, [])

    def test_spinner_interval_default(self):
        """Test proper assignment of the default interval value.
        """
        spinner = Halo()
        self.assertEqual(spinner._interval, default_spinner['interval'])

    def test_spinner_interval_argument(self):
        """Test proper assignment of the interval value from the constructor argument.
        """
        spinner = Halo(interval=123)
        self.assertEqual(spinner._interval, 123)

    def test_spinner_interval_dict(self):
        """Test proper assignment of the interval value from a dictionary.
        """
        spinner = Halo(spinner={'interval': 321, 'frames': ['+', '-']})
        self.assertEqual(spinner._interval, 321)

    def test_invalid_placement(self):
        """Test invalid placement of spinner.
        """

        with self.assertRaises(ValueError):
            Halo(placement='')
            Halo(placement='foo')
            Halo(placement=None)

        spinner = Halo(placement='left')
        with self.assertRaises(ValueError):
            spinner.placement = ''
            spinner.placement = 'foo'
            spinner.placement = None

    def test_default_placement(self):
        """Test default placement of spinner.
        """

        spinner = Halo()
        self.assertEqual(spinner.placement, 'left')

    def test_right_placement(self):
        """Test right placement of spinner.
        """
        spinner = Halo(text='foo', placement='right', stream=self._stream)
        spinner.start()
        time.sleep(1)

        output = self._get_test_output()['text']
        (text, _) = output[-1].split(' ')
        self.assertEqual(text, 'foo')

        spinner.succeed()
        output = self._get_test_output()['text']
        (text, symbol) = output[-1].split(' ')
        pattern = re.compile(r"(✔|v)", re.UNICODE)

        self.assertEqual(text, 'foo')
        self.assertRegexpMatches(symbol, pattern)
        spinner.stop()

    def test_bounce_animation(self):
        def filler_text(n_chars):
            return "_" * n_chars

        text = "{}abc".format(filler_text(80))
        expected_frames_without_appended_spinner = [
            "{}".format(filler_text(78)),
            "{}".format(filler_text(78)),
            "{}".format(filler_text(78)),
            "{}a".format(filler_text(77)),
            "{}ab".format(filler_text(76)),
            "{}abc".format(filler_text(75)),
            "{}abc".format(filler_text(75)),
            "{}ab".format(filler_text(76)),
            "{}a".format(filler_text(77)),
            "{}".format(filler_text(78)),
            "{}".format(filler_text(78)),
            "{}".format(filler_text(78)),
        ]
        # Prepend the actual spinner
        expected_frames = [
            "{0} {1}".format(frames[idx % frames.__len__()], frame)
            for idx, frame in enumerate(expected_frames_without_appended_spinner)
        ]
        spinner = Halo(text, animation="bounce", stream=self._stream)
        spinner.start()
        # Sleep a full bounce cycle
        time.sleep(1.2)
        spinner.stop()
        output = self._get_test_output()

        zippped_expected_and_actual_frame = zip(expected_frames, output)
        for multiple_frames in zippped_expected_and_actual_frame:
            expected_frame, actual_frame = multiple_frames
            self.assertEquals(expected_frame, actual_frame)

    def test_animation_setter(self):
        spinner = Halo("Asdf")
        spinner.animation = "bounce"
        self.assertEquals("bounce", spinner.animation)
        spinner.animation = "marquee"
        self.assertEquals("marquee", spinner.animation)

    def tearDown(self):
        pass


if __name__ == '__main__':
    SUITE = unittest.TestLoader().loadTestsFromTestCase(TestHalo)
    unittest.TextTestRunner(verbosity=2).run(SUITE)<|MERGE_RESOLUTION|>--- conflicted
+++ resolved
@@ -85,7 +85,6 @@
         self.assertEqual(output[1], '{0} foo'.format(frames[1]))
         self.assertEqual(output[2], '{0} foo'.format(frames[2]))
 
-<<<<<<< HEAD
     def test_text_spinner_color(self):
         """Test basic spinner with available colors color (both spinner and text)
         """
@@ -115,7 +114,7 @@
             self.assertEqual(color_int, int(output[0][1]))
             self.assertEqual(color_int, int(output[1][1]))
             self.assertEqual(color_int, int(output[2][1]))
-=======
+
     def test_spinner_getter(self):
         instance = Halo()
         if is_supported():
@@ -131,7 +130,6 @@
 
         instance.spinner = -123
         self.assertEqual(default_spinner, instance.spinner)
->>>>>>> 55abfb6b
 
     def test_text_stripping(self):
         """Test the text being stripped before output.
