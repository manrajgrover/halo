# -*- coding: utf-8 -*-
"""This module tests HaloNotebook spinners.
"""
import os
import re
import sys
import time
import unittest

from spinners.spinners import Spinners

<<<<<<< HEAD
from tests._utils import strip_ansi, encode_utf_8_text, decode_utf_8_text, find_colors
=======
>>>>>>> ef0a6dbb
from halo import HaloNotebook
from halo._utils import get_terminal_columns, is_supported
from tests._utils import decode_utf_8_text, encode_utf_8_text, strip_ansi

from termcolor import COLORS

if sys.version_info.major == 2:
    get_coded_text = encode_utf_8_text
else:
    get_coded_text = decode_utf_8_text


if is_supported():
    frames = [get_coded_text(frame) for frame in Spinners['dots'].value['frames']]
    default_spinner = Spinners['dots'].value
else:
    frames = [get_coded_text(frame) for frame in Spinners['line'].value['frames']]
    default_spinner = Spinners['line'].value


class TestHaloNotebook(unittest.TestCase):
    """Test HaloNotebook enum for attribute values.
    """
    TEST_FOLDER = os.path.dirname(os.path.abspath(__file__))

    def setUp(self):
        """Set up things before beginning of each test.
        """
        pass

    def _get_test_output(self, spinner):
        """Clean the output from Output widget and return it in list form.

        Returns
        -------
        list
            Clean output from Output widget
        """
        output = {}
        output_text = []
        output_colors = []

        for line in spinner.output.outputs:
            clean_line = strip_ansi(line['text'].strip('\r'))
            if clean_line != '':
                output_text.append(get_coded_text(clean_line))

            colors_found = find_colors(line['text'].strip('\r'))
            if colors_found:
                tmp = []
                for color in colors_found:
                    tmp.append(re.sub(r'[^0-9]', '', color, flags=re.I))
                output_colors.append(tmp)

        output['text'] = output_text
        output['colors'] = output_colors

        # output = []
        #
        # for line in spinner.output.outputs:
        #     clean_line = strip_ansi(line['text'].strip('\r'))
        #     if clean_line != '':
        #         output.append(get_coded_text(clean_line))

        return output

    def test_basic_spinner(self):
        """Test the basic of basic spinners.
        """
        spinner = HaloNotebook(text='foo', spinner='dots')

        spinner.start()
        time.sleep(1)
        output = self._get_test_output(spinner)['text']
        spinner.stop()

        self.assertEqual(output[0], '{0} foo'.format(frames[0]))
        self.assertEqual(output[1], '{0} foo'.format(frames[1]))
        self.assertEqual(output[2], '{0} foo'.format(frames[2]))
        self.assertEqual(spinner.output.outputs, spinner._output(''))

    def test_text_spinner_color(self):
        """Test basic spinner with available colors color (both spinner and text)
        """
        for color, color_int in COLORS.items():
            spinner = HaloNotebook(text='foo', text_color=color, color=color, spinner='dots')

            spinner.start()
            time.sleep(1)
            output = self._get_test_output(spinner)['colors']
            spinner.stop()

            # check if spinner colors match
            self.assertEqual(color_int, int(output[0][0]))
            self.assertEqual(color_int, int(output[1][0]))
            self.assertEqual(color_int, int(output[2][0]))

            # check if text colors match
            self.assertEqual(color_int, int(output[0][1]))
            self.assertEqual(color_int, int(output[1][1]))
            self.assertEqual(color_int, int(output[2][1]))

    def test_text_stripping(self):
        """Test the text being stripped before output.
        """
        spinner = HaloNotebook(text='foo\n', spinner='dots')

        spinner.start()
        time.sleep(1)
        output = self._get_test_output(spinner)['text']

        self.assertEqual(output[0], '{0} foo'.format(frames[0]))
        self.assertEqual(output[1], '{0} foo'.format(frames[1]))
        self.assertEqual(output[2], '{0} foo'.format(frames[2]))

        spinner.succeed('foo\n')
        output = self._get_test_output(spinner)['text']

        pattern = re.compile(r'(✔|v) foo', re.UNICODE)

        self.assertRegexpMatches(output[-1], pattern)

    def test_text_ellipsing(self):
        """Test the text gets ellipsed if it's too long
        """
        text = 'This is a text that it is too long. In fact, it exceeds the eighty column standard ' \
               'terminal width, which forces the text frame renderer to add an ellipse at the end of the ' \
               'text. ' * 6
        spinner = HaloNotebook(text=text, spinner='dots')

        spinner.start()
        time.sleep(1)
        output = self._get_test_output(spinner)['text']

        terminal_width = get_terminal_columns()

        # -6 of the ' (...)' ellipsis, -2 of the spinner and space
        self.assertEqual(output[0], '{0} {1} (...)'.format(frames[0], text[:terminal_width - 6 - 2]))
        self.assertEqual(output[1], '{0} {1} (...)'.format(frames[1], text[:terminal_width - 6 - 2]))
        self.assertEqual(output[2], '{0} {1} (...)'.format(frames[2], text[:terminal_width - 6 - 2]))

        spinner.succeed('End!')
        output = self._get_test_output(spinner)['text']

        pattern = re.compile(r'(✔|v) End!', re.UNICODE)

        self.assertRegexpMatches(output[-1], pattern)

    def test_text_animation(self):
        """Test the text gets animated when it is too long
        """
        text = 'This is a text that it is too long. In fact, it exceeds the eighty column standard ' \
               'terminal width, which forces the text frame renderer to add an ellipse at the end of the ' \
               'text. ' * 6
        spinner = HaloNotebook(text=text, spinner='dots', animation='marquee')

        spinner.start()
        time.sleep(1)
        output = self._get_test_output(spinner)['text']

        terminal_width = get_terminal_columns()

        self.assertEqual(output[0], '{0} {1}'.format(frames[0], text[:terminal_width - 2]))
        self.assertEqual(output[1], '{0} {1}'.format(frames[1], text[1:terminal_width - 1]))
        self.assertEqual(output[2], '{0} {1}'.format(frames[2], text[2:terminal_width]))

        spinner.succeed('End!')
        output = self._get_test_output(spinner)['text']

        pattern = re.compile(r'(✔|v) End!', re.UNICODE)

        self.assertRegexpMatches(output[-1], pattern)

    def test_context_manager(self):
        """Test the basic of basic spinners used through the with statement.
        """
        with HaloNotebook(text='foo', spinner='dots') as spinner:
            time.sleep(1)
            output = self._get_test_output(spinner)['text']

        self.assertEqual(output[0], '{0} foo'.format(frames[0]))
        self.assertEqual(output[1], '{0} foo'.format(frames[1]))
        self.assertEqual(output[2], '{0} foo'.format(frames[2]))
        self.assertEqual(spinner.output.outputs, spinner._output(''))

    def test_decorator_spinner(self):
        """Test basic usage of spinners with the decorator syntax."""

        @HaloNotebook(text="foo", spinner="dots")
        def decorated_function():
            time.sleep(1)

            spinner = decorated_function.__closure__[1].cell_contents
            output = self._get_test_output(spinner)['text']
            return output

        output = decorated_function()

        self.assertEqual(output[0], '{0} foo'.format(frames[0]))
        self.assertEqual(output[1], '{0} foo'.format(frames[1]))
        self.assertEqual(output[2], '{0} foo'.format(frames[2]))

    def test_initial_title_spinner(self):
        """Test Halo with initial title.
        """
        spinner = HaloNotebook('bar')

        spinner.start()
        time.sleep(1)
        output = self._get_test_output(spinner)['text']
        spinner.stop()

        self.assertEqual(output[0], '{0} bar'.format(frames[0]))
        self.assertEqual(output[1], '{0} bar'.format(frames[1]))
        self.assertEqual(output[2], '{0} bar'.format(frames[2]))
        self.assertEqual(spinner.output.outputs, spinner._output(''))

    def test_id_not_created_before_start(self):
        """Test Spinner ID not created before start.
        """
        spinner = HaloNotebook()
        self.assertEqual(spinner.spinner_id, None)

    def test_ignore_multiple_start_calls(self):
        """Test ignoring of multiple start calls.
        """
        spinner = HaloNotebook()
        spinner.start()
        spinner_id = spinner.spinner_id
        spinner.start()
        self.assertEqual(spinner.spinner_id, spinner_id)
        spinner.stop()

    def test_chaining_start(self):
        """Test chaining start with constructor
        """
        spinner = HaloNotebook().start()
        spinner_id = spinner.spinner_id
        self.assertIsNotNone(spinner_id)
        spinner.stop()

    def test_succeed(self):
        """Test succeed method
        """
        spinner = HaloNotebook()
        spinner.start('foo')
        spinner.succeed('foo')

        output = self._get_test_output(spinner)['text']
        pattern = re.compile(r'(✔|v) foo', re.UNICODE)

        self.assertRegexpMatches(output[-1], pattern)
        spinner.stop()

    def test_succeed_with_new_text(self):
        """Test succeed method with new text
        """
        spinner = HaloNotebook()
        spinner.start('foo')
        spinner.succeed('bar')

        output = self._get_test_output(spinner)['text']
        pattern = re.compile(r'(✔|v) bar', re.UNICODE)

        self.assertRegexpMatches(output[-1], pattern)
        spinner.stop()

    def test_info(self):
        """Test info method
        """
        spinner = HaloNotebook()
        spinner.start('foo')
        spinner.info()

        output = self._get_test_output(spinner)['text']
        pattern = re.compile(r'(ℹ|¡) foo', re.UNICODE)

        self.assertRegexpMatches(output[-1], pattern)
        spinner.stop()

    def test_fail(self):
        """Test fail method
        """
        spinner = HaloNotebook()
        spinner.start('foo')
        spinner.fail()

        output = self._get_test_output(spinner)['text']
        pattern = re.compile(r'(✖|×) foo', re.UNICODE)

        self.assertRegexpMatches(output[-1], pattern)
        spinner.stop()

    def test_warning(self):
        """Test warn method
        """
        spinner = HaloNotebook()
        spinner.start('foo')
        spinner.warn('Warning!')

        output = self._get_test_output(spinner)['text']
        pattern = re.compile(r'(⚠|!!) Warning!', re.UNICODE)

        self.assertRegexpMatches(output[-1], pattern)
        spinner.stop()

    def test_spinner_getters_setters(self):
        """Test spinner getters and setters.
        """
        spinner = HaloNotebook()
        self.assertEqual(spinner.text, '')
        self.assertEqual(spinner.color, 'cyan')
        self.assertIsNone(spinner.spinner_id)

        spinner.spinner = 'dots12'
        spinner.text = 'bar'
        spinner.color = 'red'

        self.assertEqual(spinner.text, 'bar')
        self.assertEqual(spinner.color, 'red')

        if is_supported():
            self.assertEqual(spinner.spinner, Spinners['dots12'].value)
        else:
            self.assertEqual(spinner.spinner, default_spinner)

        spinner.spinner = 'dots11'
        if is_supported():
            self.assertEqual(spinner.spinner, Spinners['dots11'].value)
        else:
            self.assertEqual(spinner.spinner, default_spinner)

        spinner.spinner = 'foo_bar'
        self.assertEqual(spinner.spinner, default_spinner)

        # Color is None
        spinner.color = None
        spinner.start()
        spinner.stop()
        self.assertIsNone(spinner.color)

    def test_unavailable_spinner_defaults(self):
        """Test unavailable spinner defaults.
        """
        spinner = HaloNotebook('dot')

        self.assertEqual(spinner.text, 'dot')
        self.assertEqual(spinner.spinner, default_spinner)

    def test_if_enabled(self):
        """Test if spinner is enabled
        """
        spinner = HaloNotebook(text="foo", enabled=False)
        spinner.start()
        time.sleep(1)
        output = self._get_test_output(spinner)['text']
        spinner.clear()
        spinner.stop()

        self.assertEqual(len(output), 0)
        self.assertEqual(output, [])

    def test_invalid_placement(self):
        """Test invalid placement of spinner.
        """

        with self.assertRaises(ValueError):
            HaloNotebook(placement='')
            HaloNotebook(placement='foo')
            HaloNotebook(placement=None)

        spinner = HaloNotebook(placement='left')
        with self.assertRaises(ValueError):
            spinner.placement = ''
            spinner.placement = 'foo'
            spinner.placement = None

    def test_default_placement(self):
        """Test default placement of spinner.
        """

        spinner = HaloNotebook()
        self.assertEqual(spinner.placement, 'left')

    def test_right_placement(self):
        """Test right placement of spinner.
        """
        spinner = HaloNotebook(text="foo", placement="right")
        spinner.start()
        time.sleep(1)

        output = self._get_test_output(spinner)['text']
        (text, _) = output[-1].split(" ")
        self.assertEqual(text, "foo")

        spinner.succeed()
        output = self._get_test_output(spinner)['text']
        (text, symbol) = output[-1].split(" ")
        pattern = re.compile(r"(✔|v)", re.UNICODE)

        self.assertEqual(text, "foo")
        self.assertRegexpMatches(symbol, pattern)
        spinner.stop()

    def tearDown(self):
        """Clean up things after every test.
        """
        pass


if __name__ == '__main__':
    SUITE = unittest.TestLoader().loadTestsFromTestCase(TestHaloNotebook)
    unittest.TextTestRunner(verbosity=2).run(SUITE)<|MERGE_RESOLUTION|>--- conflicted
+++ resolved
@@ -9,13 +9,10 @@
 
 from spinners.spinners import Spinners
 
-<<<<<<< HEAD
-from tests._utils import strip_ansi, encode_utf_8_text, decode_utf_8_text, find_colors
-=======
->>>>>>> ef0a6dbb
 from halo import HaloNotebook
 from halo._utils import get_terminal_columns, is_supported
 from tests._utils import decode_utf_8_text, encode_utf_8_text, strip_ansi
+from tests._utils import strip_ansi, find_colors, encode_utf_8_text, decode_utf_8_text
 
 from termcolor import COLORS
 
